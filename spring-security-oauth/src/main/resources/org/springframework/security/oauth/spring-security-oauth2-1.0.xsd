<?xml version="1.0" encoding="UTF-8"?>
<xs:schema xmlns="http://www.springframework.org/schema/security/oauth2"
           xmlns:xs="http://www.w3.org/2001/XMLSchema"
           xmlns:beans="http://www.springframework.org/schema/beans"
           targetNamespace="http://www.springframework.org/schema/security/oauth2"
           elementFormDefault="qualified"
           attributeFormDefault="unqualified">

  <xs:import namespace="http://www.springframework.org/schema/beans"/>

  <xs:element name="provider">
    <xs:annotation>
      <xs:documentation>
        Specifies that the oauth 2 provider filters should be applied to the application security policy.
      </xs:documentation>
    </xs:annotation>
    <xs:complexType>
      <xs:sequence>
        <xs:element name="verification-code" minOccurs="0" maxOccurs="1">
          <xs:annotation>
            <xs:documentation>
              The configuration of the verification code mechanism. This mechanism enables OAuth2 profiles such
              as the "Web Server" and "User-Agent" by providing a way for users to give clients a verification code, which
              the client can use to obtain an access token.
            </xs:documentation>
          </xs:annotation>
          <xs:complexType>
            <xs:attribute name="disabled" type="xs:boolean">
              <xs:annotation>
                <xs:documentation>
                  Whether to disable the verification code mechanism.
                </xs:documentation>
              </xs:annotation>
            </xs:attribute>
            <xs:attribute name="services-ref" type="xs:string">
              <xs:annotation>
                <xs:documentation>
                  The reference to the bean that defines the verification code services. Default value is an instance of
                  "org.springframework.security.oauth2.provider.verification.InMemoryVerificationCodeServices".
                </xs:documentation>
              </xs:annotation>
            </xs:attribute>
            <xs:attribute name="user-approval-page" type="xs:string">
              <xs:annotation>
                <xs:documentation>
                  The URL of the page that handles the user approval form.
                </xs:documentation>
              </xs:annotation>
            </xs:attribute>
            <xs:attribute name="approval-parameter-name" type="xs:string">
              <xs:annotation>
                <xs:documentation>
                  The name of the form parameter that is used to indicate user approval of the client authentication request.
                  Default value: "user_oauth_approval".
                </xs:documentation>
              </xs:annotation>
            </xs:attribute>

            <xs:attribute name="redirect-resolver-ref" type="xs:string">
              <xs:annotation>
                <xs:documentation>
                  The reference to the bean that defines the redirect resolver, used during the user authorization.
                  Default value is an instance of "org.springframework.security.oauth2.provider.verification.DefaultRedirectResolver".
                </xs:documentation>
              </xs:annotation>
            </xs:attribute>
            <xs:attribute name="authentication-cache-ref" type="xs:string">
              <xs:annotation>
                <xs:documentation>
                  The reference to the bean that defines the authentication cache, used during the web_server flow.
                  Default value is an instance of "org.springframework.security.oauth2.provider.verification.DefaultClientAuthenticationCache".
                </xs:documentation>
              </xs:annotation>
            </xs:attribute>
            <xs:attribute name="redirect-strategy-ref" type="xs:string">
              <xs:annotation>
                <xs:documentation>
                  The reference to the bean that defines the redirect strategy, used during the web_server flow.
                  Default value is an instance of "org.springframework.security.web.DefaultRedirectStrategy".
                </xs:documentation>
              </xs:annotation>
            </xs:attribute>
            <xs:attribute name="user-approval-filter-ref" type="xs:string">
              <xs:annotation>
                <xs:documentation>
                  The reference to the bean that defines the filter that will process a user approval request, used during the web_server flow.
                  Default value is an instance of "org.springframework.security.oauth2.provider.verification.BasicUserApprovalFilter".
                </xs:documentation>
              </xs:annotation>
            </xs:attribute>
            <xs:attribute name="approval-handler-ref" type="xs:string">
              <xs:annotation>
                <xs:documentation>
                  The reference to the bean that defines the handler for user approval (instance of
                  "org.springframework.security.oauth2.provider.verification.UserApprovalHandler"), used during web_server flow.
                  Default value is an instance of "org.springframework.security.oauth2.provider.verification.BasicUserApprovalFilter".
                </xs:documentation>
              </xs:annotation>
            </xs:attribute>
          </xs:complexType>
        </xs:element>
      </xs:sequence>

      <xs:attribute name="client-details-service-ref" type="xs:string">
        <xs:annotation>
          <xs:documentation>
            The reference to the bean that defines the client details service.
          </xs:documentation>
        </xs:annotation>
      </xs:attribute>
      <xs:attribute name="token-services-ref" type="xs:string">
        <xs:annotation>
          <xs:documentation>
            The reference to the bean that defines the token services. Default value is an instance of
            "org.springframework.security.oauth2.provider.token.InMemoryOAuth2ProviderTokenServices".
          </xs:documentation>
        </xs:annotation>
      </xs:attribute>
      <xs:attribute name="authorization-url" type="xs:string">
        <xs:annotation>
          <xs:documentation>
            The URL at which a request for an auth token will be serviced. Default value: "/oauth/authorize"
          </xs:documentation>
        </xs:annotation>
      </xs:attribute>
      <xs:attribute name="user-authorization-url" type="xs:string">
        <xs:annotation>
          <xs:documentation>
            The URL at which a user is redirected for authorization. Default value: "/oauth/user/authorize"
          </xs:documentation>
        </xs:annotation>
      </xs:attribute>
      <xs:attribute name="filter-chain-ref" type="xs:string">
        <xs:annotation>
          <xs:documentation>
            Reference to the bean that is the filter chain that is to be instrumented with support for OAuth.
          </xs:documentation>
        </xs:annotation>
      </xs:attribute>

      <!--the following attributes are less used-->
      <xs:attribute name="default-grant-type" type="xs:string">
        <xs:annotation>
          <xs:documentation>
            The default grant type (in case none is specified by the client). Default value is "authorization_code".
          </xs:documentation>
        </xs:annotation>
      </xs:attribute>
      <xs:attribute name="authorization-success-handler-ref" type="xs:string">
        <xs:annotation>
          <xs:documentation>
            The reference to the bean that defines the success handler for an OAuth 2 authorization request
            Default value is an instance of "org.springframework.security.oauth2.provider.OAuth2AuthorizationSuccessHandler".
          </xs:documentation>
        </xs:annotation>
      </xs:attribute>
      <xs:attribute name="serialization-service-ref" type="xs:string">
        <xs:annotation>
          <xs:documentation>
            The reference to the bean that defines the serialization service for an OAuth 2 response
            Default value is an instance of "org.springframework.security.oauth2.common.DefaultOAuth2SerializationService".
          </xs:documentation>
        </xs:annotation>
      </xs:attribute>
      <xs:attribute name="grant-manager-ref" type="xs:string">
        <xs:annotation>
          <xs:documentation>
            The reference to the bean that defines the manager of different oauth grants.
            Default value is an instance of "org.springframework.security.oauth2.provider.DefaultOAuth2GrantManager".
          </xs:documentation>
        </xs:annotation>
      </xs:attribute>
      <xs:attribute name="redirect-strategy-ref" type="xs:string">
        <xs:annotation>
          <xs:documentation>
            The reference to the bean that defines the redirect strategy for users when authenticating to other providers.
            Default value is an instance of "org.springframework.security.oauth.provider.DefaultRedirectStrategy".
          </xs:documentation>
        </xs:annotation>
      </xs:attribute>
    </xs:complexType>
  </xs:element>

  <xs:element name="client-details-service">
    <xs:annotation>
      <xs:documentation>
        Default element that contains the definition of the OAuth clients that are allowed to access this service.
      </xs:documentation>
    </xs:annotation>

    <xs:complexType>
      <xs:complexContent>
        <xs:extension base="beans:identifiedType">
          <xs:choice minOccurs="0" maxOccurs="unbounded">
            <xs:element name="client">
              <xs:annotation>
                <xs:documentation>
                  Definition of a client.
                </xs:documentation>
              </xs:annotation>

              <xs:complexType>
                <xs:attribute name="clientId" type="xs:string" use="required">
                  <xs:annotation>
                    <xs:documentation>
                      The client id.
                    </xs:documentation>
                  </xs:annotation>
                </xs:attribute>
                <xs:attribute name="secret" type="xs:string">
                  <xs:annotation>
                    <xs:documentation>
                      The client secret. If the secret is undefined or empty (the default) the client does
                      not require a secret.
                    </xs:documentation>
                  </xs:annotation>
                </xs:attribute>
                <xs:attribute name="scope" type="xs:string">
                  <xs:annotation>
                    <xs:documentation>
                      The scope to which the client is limited (comma-separated). If scope is undefined or empty (the default) the client
                      is not limited by scope.
                    </xs:documentation>
                  </xs:annotation>
                </xs:attribute>
                <xs:attribute name="authorizedGrantTypes" type="xs:string">
                  <xs:annotation>
                    <xs:documentation>
                      Grant types that are authorized for the client to use (comma-separated). Currently defined grant types include
                      "authorization_code", "password", "assertion", and "refresh_token". Default value is "authorization_code,refresh_token".
                    </xs:documentation>
                  </xs:annotation>
                </xs:attribute>
                <xs:attribute name="authorities" type="xs:string">
                  <xs:annotation>
                    <xs:documentation>
                      Authorities that are granted to the client (comma-separated).
                    </xs:documentation>
                  </xs:annotation>
                </xs:attribute>
              </xs:complexType>
            </xs:element>
          </xs:choice>
        </xs:extension>
      </xs:complexContent>
    </xs:complexType>
  </xs:element>

  <xs:element name="client">
    <xs:annotation>
      <xs:documentation>
        Specifies that the oauth 2 consumer filter(s) should be applied to the application security policy.
      </xs:documentation>
    </xs:annotation>
    <xs:complexType>
      <xs:choice minOccurs="0" maxOccurs="unbounded">
        <xs:element name="url">
          <xs:annotation>
            <xs:documentation>
              Specifies a url pattern that is to be "locked down" according to the availability of access tokens
              for the specified resources. Note that this element is not required because it may not be desirable
              to apply OAuth 2 security policies on a URL basis.
            </xs:documentation>
          </xs:annotation>
          <xs:complexType>
            <xs:attribute name="pattern" type="xs:string" use="required">
              <xs:annotation>
                <xs:documentation>
                  The pattern for the URL.
                </xs:documentation>
              </xs:annotation>
            </xs:attribute>
            <xs:attribute name="resources" type="xs:string" use="required">
              <xs:annotation>
                <xs:documentation>
                  The resources (comma separated list of resource ids) for which the consumer requires access in order to service the URL.
                </xs:documentation>
              </xs:annotation>
            </xs:attribute>
            <xs:attribute name="httpMethod" type="xs:string">
              <xs:annotation>
                <xs:documentation>
                  The HTTP method.
                </xs:documentation>
              </xs:annotation>
            </xs:attribute>
          </xs:complexType>
        </xs:element>
      </xs:choice>

      <xs:attribute name="require-authenticated" type="xs:boolean" default="true">
        <xs:annotation>
          <xs:documentation>
            Whether the OAuth2 client requires a user to be authenticated before attempting to obtain access tokens.
          </xs:documentation>
        </xs:annotation>
      </xs:attribute>
      <xs:attribute name="token-services-ref" type="xs:string">
        <xs:annotation>
          <xs:documentation>
            The reference to the bean that stores tokens on behalf of a user. Default value is an instance of
            "org.springframework.security.oauth2.consumer.token.InMemoryOAuth2ConsumerTokenServices".
          </xs:documentation>
        </xs:annotation>
      </xs:attribute>
      <xs:attribute name="resource-details-service-ref" type="xs:string">
        <xs:annotation>
          <xs:documentation>
            The reference to the bean that services the known resource details. Default value is an instance of
            "org.springframework.security.oauth2.consumer.InMemoryOAuth2ProtectedResourceDetailsService".
          </xs:documentation>
        </xs:annotation>
      </xs:attribute>
      <xs:attribute name="profile-manager-ref" type="xs:string">
        <xs:annotation>
          <xs:documentation>
            The reference to the bean that manages the OAuth2 profiles. Default value is an instance of
            "org.springframework.security.oauth2.consumer.OAuth2ProfileChain".
          </xs:documentation>
        </xs:annotation>
      </xs:attribute>
      <xs:attribute name="remember-me-services-ref" type="xs:string">
        <xs:annotation>
          <xs:documentation>
            The reference to the bean that manages "remembers" OAuth2 tokens for the current user. Default value is an instance of 
            "org.springframework.security.oauth2.consumer.rememberme.HttpSessionOAuth2RememberMeServices".
          </xs:documentation>
        </xs:annotation>
      </xs:attribute>
      <xs:attribute name="path-type">
        <xs:annotation>
          <xs:documentation>
            Defines the type of pattern used to specify URL paths (either JDK
            1.4-compatible regular expressions, or Apache Ant expressions). Defaults to "ant" if
            unspecified.
          </xs:documentation>
        </xs:annotation>
        <xs:simpleType>
          <xs:restriction base="xs:token">
            <xs:enumeration value="ant"/>
            <xs:enumeration value="regex"/>
          </xs:restriction>
        </xs:simpleType>
      </xs:attribute>
      <xs:attribute name="lowercase-comparisons" type="xs:boolean">
        <xs:annotation>
          <xs:documentation>
            Whether test URLs should be converted to lower case prior to comparing
            with defined path patterns. If unspecified, defaults to "true".
          </xs:documentation>
        </xs:annotation>
      </xs:attribute>
<<<<<<< HEAD
      <xs:attribute name="redirect-strategy-ref" type="xs:string">
        <xs:annotation>
          <xs:documentation>
            The reference to the bean that defines the redirect strategy, used when redirecting the user for access authorization.
            Default value is an instance of "org.springframework.security.web.DefaultRedirectStrategy".
=======
      <xs:attribute name="filter-chain-ref" type="xs:string">
        <xs:annotation>
          <xs:documentation>
            Reference to the bean that is the filter chain that is to be instrumented with support for OAuth.
>>>>>>> 4135da5d
          </xs:documentation>
        </xs:annotation>
      </xs:attribute>
    </xs:complexType>
  </xs:element>

  <xs:element name="resource">
    <xs:annotation>
      <xs:documentation>
        Definition of a resource that is protected via OAuth2 to which the application wants access.
      </xs:documentation>
    </xs:annotation>
    <xs:complexType>
      <xs:complexContent>
        <xs:extension base="beans:identifiedType">
          <xs:attribute name="type" type="xs:string">
            <xs:annotation>
              <xs:documentation>
                The grant type. Currently defined grant types include "authorization_code", "password", and "assertion". Default value is "authorization_code".
              </xs:documentation>
            </xs:annotation>
          </xs:attribute>
          <xs:attribute name="clientId" type="xs:string" use="required">
            <xs:annotation>
              <xs:documentation>
                The client id. This is the id by which the resource server will identify this application.
              </xs:documentation>
            </xs:annotation>
          </xs:attribute>
          <xs:attribute name="accessTokenUri" type="xs:string" use="required">
            <xs:annotation>
              <xs:documentation>
                The uri to where the access token may be obtained.
              </xs:documentation>
            </xs:annotation>
          </xs:attribute>
          <xs:attribute name="scope" type="xs:string">
            <xs:annotation>
              <xs:documentation>
                Comma-separted list of string specifying the scope of the access to the resource. By default,
                no scope will be specified.
              </xs:documentation>
            </xs:annotation>
          </xs:attribute>
          <xs:attribute name="clientSecret" type="xs:string">
            <xs:annotation>
              <xs:documentation>
                The secret asssociated with the resource. By default, no secret will be supplied for access to the resource.
              </xs:documentation>
            </xs:annotation>
          </xs:attribute>
          <xs:attribute name="clientAuthenticationScheme" type="xs:string">
            <xs:annotation>
              <xs:documentation>
                The scheme that is used to pass the client secret. Suggested values: "http_basic" and "form". Default: "http_basic".
                See section 2.1 of the OAuth 2 spec.
              </xs:documentation>
            </xs:annotation>
          </xs:attribute>
          <xs:attribute name="userAuthorizationUri" type="xs:string">
            <xs:annotation>
              <xs:documentation>
                The uri to which the user will be redirected if the user is ever needed to authorize access to the resource.
                Note that this is not required in all flows.
              </xs:documentation>
            </xs:annotation>
          </xs:attribute>
          <xs:attribute name="bearerTokenMethod" default="header">
            <xs:annotation>
              <xs:documentation>
                The method for bearing the token when accessing the resource. Default value is "header".
              </xs:documentation>
            </xs:annotation>
            <xs:simpleType>
              <xs:restriction base="xs:string">
                <xs:enumeration value="header"/>
                <xs:enumeration value="query"/>
                <xs:enumeration value="form"/>
              </xs:restriction>
            </xs:simpleType>
          </xs:attribute>
          <xs:attribute name="bearerTokenName" type="xs:string" default="oauth_token">
            <xs:annotation>
              <xs:documentation>
                The name of the bearer token. The default is "oauth_token", which is according to the spec,
                but some providers (e.g. Facebook) don't conform to the spec.
              </xs:documentation>
            </xs:annotation>
          </xs:attribute>
          <xs:attribute name="preEstablishedRedirectUri" type="xs:string">
            <xs:annotation>
              <xs:documentation>
                Some resource servers may require a pre-established URI to which they will redirect users after users authorize an access token.
              </xs:documentation>
            </xs:annotation>
          </xs:attribute>
        </xs:extension>
      </xs:complexContent>
    </xs:complexType>
  </xs:element>

</xs:schema><|MERGE_RESOLUTION|>--- conflicted
+++ resolved
@@ -350,18 +350,18 @@
           </xs:documentation>
         </xs:annotation>
       </xs:attribute>
-<<<<<<< HEAD
       <xs:attribute name="redirect-strategy-ref" type="xs:string">
         <xs:annotation>
           <xs:documentation>
             The reference to the bean that defines the redirect strategy, used when redirecting the user for access authorization.
             Default value is an instance of "org.springframework.security.web.DefaultRedirectStrategy".
-=======
+          </xs:documentation>
+        </xs:annotation>
+      </xs:attribute>
       <xs:attribute name="filter-chain-ref" type="xs:string">
         <xs:annotation>
           <xs:documentation>
             Reference to the bean that is the filter chain that is to be instrumented with support for OAuth.
->>>>>>> 4135da5d
           </xs:documentation>
         </xs:annotation>
       </xs:attribute>
